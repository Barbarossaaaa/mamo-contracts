// SPDX-License-Identifier: BUSL-1.1
pragma solidity 0.8.28;

<<<<<<< HEAD
import {ChangeMamoStakingBackendRole} from "../multisig/f-mamo/001_ChangeMamoStakingBackendRole.sol";
=======
>>>>>>> 889dacee
import {Test} from "@forge-std/Test.sol";
import {Addresses} from "@fps/addresses/Addresses.sol";

import {InitiateStakingRewards} from "../multisig/f-mamo/002_InitiateStakingRewards.sol";

abstract contract BaseTest is Test {
    Addresses public addresses;
<<<<<<< HEAD
    ChangeMamoStakingBackendRole public proposal;
=======
    InitiateStakingRewards public proposal;
>>>>>>> 889dacee

    function setUp() public virtual {
        vm.makePersistent(DEFAULT_TEST_CONTRACT);

        // Create a new addresses instance for testing
        string memory addressesFolderPath = "./addresses";
        uint256[] memory chainIds = new uint256[](1);
        chainIds[0] = block.chainid;

        addresses = new Addresses(addressesFolderPath, chainIds);

        // Create and execute the multisig proposal
<<<<<<< HEAD
        proposal = new ChangeMamoStakingBackendRole();
=======
        proposal = new InitiateStakingRewards();
>>>>>>> 889dacee

        // Set the addresses for the proposal
        proposal.setAddresses(addresses);

        // Deploy any necessary contracts
        proposal.deploy();

        // Pre-build the mock for the proposal
        //       proposal.preBuildMock();

        // Build the proposal actions
        //     proposal.build();

        // Simulate the proposal execution
        //   proposal.simulate();

        // Validate the proposal results
        //    proposal.validate();
    }
}<|MERGE_RESOLUTION|>--- conflicted
+++ resolved
@@ -1,22 +1,13 @@
 // SPDX-License-Identifier: BUSL-1.1
 pragma solidity 0.8.28;
 
-<<<<<<< HEAD
-import {ChangeMamoStakingBackendRole} from "../multisig/f-mamo/001_ChangeMamoStakingBackendRole.sol";
-=======
->>>>>>> 889dacee
+import {ChangeMamoStakingBackendRole} from "../multisig/f-mamo/003_ChangeMamoStakingBackendRole.sol";
 import {Test} from "@forge-std/Test.sol";
 import {Addresses} from "@fps/addresses/Addresses.sol";
 
-import {InitiateStakingRewards} from "../multisig/f-mamo/002_InitiateStakingRewards.sol";
-
 abstract contract BaseTest is Test {
     Addresses public addresses;
-<<<<<<< HEAD
     ChangeMamoStakingBackendRole public proposal;
-=======
-    InitiateStakingRewards public proposal;
->>>>>>> 889dacee
 
     function setUp() public virtual {
         vm.makePersistent(DEFAULT_TEST_CONTRACT);
@@ -29,11 +20,7 @@
         addresses = new Addresses(addressesFolderPath, chainIds);
 
         // Create and execute the multisig proposal
-<<<<<<< HEAD
         proposal = new ChangeMamoStakingBackendRole();
-=======
-        proposal = new InitiateStakingRewards();
->>>>>>> 889dacee
 
         // Set the addresses for the proposal
         proposal.setAddresses(addresses);
