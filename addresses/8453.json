[
  {
    "addr": "0x833589fCD6eDb6E08f4c7C32D4f71b54bdA02913",
    "name": "USDC",
    "isContract": true
  },
  {
    "addr": "0xEdc817A28E8B93B03976FBd4a3dDBc9f7D176c22",
    "name": "MOONWELL_USDC",
    "isContract": true
  },
  {
    "addr": "0xc1256Ae5FF1cf2719D4937adb3bbCCab2E00A2Ca",
    "name": "USDC_METAMORPHO_VAULT",
    "isContract": true
  },
  {
    "addr": "0x73D8A3bF62aACa6690791E57EBaEE4e1d875d8Fe",
    "name": "MOONWELL_COMPTROLLER",
    "isContract": true
  },
  {
    "addr": "0x26c158A4CD56d148c554190A95A921d90F00C160",
    "name": "MAMO_MULTISIG",
    "isContract": true
  },
  {
    "addr": "0x7e860098F58bBFC8648a4311b374B1D669a2bc6B",
    "name": "CHAINLINK_USDC_USD",
    "isContract": true
  },
  {
    "addr": "0xc15d9944dAefE2dB03e53bef8DDA25a56832C5fe",
    "name": "CHAINLINK_WELL_USD",
    "isContract": true
  },
  {
    "addr": "0xC92E8bdf79f0507f65a392b0ab4667716BFE0110",
    "name": "COWSWAP_VAULT_RELAYER",
    "isContract": true
  },
  {
    "addr": "0xA88594D404727625A9437C3f886C7643872296AE",
    "name": "xWELL_PROXY",
    "isContract": true
  },
  {
    "addr": "0xDca82E03057329f53Ed4173429D46B0511E46Fb8",
    "name": "TESTING_EOA",
    "isContract": false
  },
  {
    "addr": "0xe95e258bb6615d47515Fc849f8542dA651f12bF6",
    "name": "CHAINLINK_MORPHO_USD",
    "isContract": true
  },
  {
    "addr": "0xBAa5CC21fd487B8Fcc2F632f3F4E8D37262a0842",
    "name": "MORPHO",
    "isContract": true
  },
  {
    "addr": "0x46a5624C2ba92c08aBA4B206297052EDf14baa92",
    "name": "MAMO_STRATEGY_REGISTRY",
    "isContract": true
  },
  {
    "addr": "0x518e95F6f91E316133FE256fBc1Cf47a54e50c56",
    "name": "CHAINLINK_SWAP_CHECKER_IMPLEMENTATION",
    "isContract": true
  },
  {
    "addr": "0x5A8F10be44E25Bb21492C5f46DA94cDb1f0b2fF6",
    "name": "CHAINLINK_SWAP_CHECKER_PROXY",
    "isContract": true
  },
  {
    "addr": "0x5fAB373f43079CE488C2b8579751791982C03A35",
    "name": "USDC_MOONWELL_MORPHO_STRATEGY_IMPL",
    "isContract": true
  },
  {
    "addr": "0x5967ea71cC65d610dc6999d7dF62bfa512e62D07",
    "name": "USDC_STRATEGY_FACTORY",
    "isContract": true
  },
  {
    "addr": "0x706F82e9bb5b0813501714Ab5974216704980e31",
    "name": "WORMHOLE_BRIDGE_RELAYER_PROXY",
    "isContract": true
  },
  {
    "addr": "0xB9d4acf113a423Bc4A64110B8738a52E51C2AB38",
    "name": "MAMO_PAUSE_GUARDIAN",
    "isContract": true
  },
  {
<<<<<<< HEAD
    "addr": "0x33128a8fC17869897dcE68Ed026d694621f6FDfD",
    "name": "UNISWAP_V3_FACTORY",
    "isContract": true
  },
  {
    "addr": "0x4200000000000000000000000000000000000006",
    "name": "WETH",
    "isContract": true
  },
  {
    "addr": "0x03a520b32C04BF3bEEf7BEb72E919cf822Ed34f1",
    "name": "UNISWAP_V3_POSITION_MANAGER",
    "isContract": true
  },
  {
    "addr": "0x9294Ea619d273A7A9d9daCA79472a18d03cE6852",
    "name": "MAMO2_IMPLEMENTATION",
    "isContract": true
  },
  {
    "addr": "0x980A12665Ebd7672EB1C91AB6e6De3a0CCfC6dCb",
    "name": "MAMO2_PROXY",
    "isContract": true
  },
  {
    "addr": "0xDE32Af3A669C0B36Db092E6D0915e399F95f6f9C",
    "name": "MAMO2_ETH_POOL",
    "isContract": true
=======
    "addr": "0x2Ab03887829EA8632D972cf3816b825Fe7FC5e73",
    "name": "MAMO_BACKEND",
    "isContract": false
>>>>>>> 9fd67ba1
  }
]<|MERGE_RESOLUTION|>--- conflicted
+++ resolved
@@ -86,6 +86,7 @@
   },
   {
     "addr": "0x706F82e9bb5b0813501714Ab5974216704980e31",
+    "addr": "0x706F82e9bb5b0813501714Ab5974216704980e31",
     "name": "WORMHOLE_BRIDGE_RELAYER_PROXY",
     "isContract": true
   },
@@ -95,7 +96,11 @@
     "isContract": true
   },
   {
-<<<<<<< HEAD
+    "addr": "0x2Ab03887829EA8632D972cf3816b825Fe7FC5e73",
+    "name": "MAMO_BACKEND",
+    "isContract": false
+  },
+  {
     "addr": "0x33128a8fC17869897dcE68Ed026d694621f6FDfD",
     "name": "UNISWAP_V3_FACTORY",
     "isContract": true
@@ -124,10 +129,5 @@
     "addr": "0xDE32Af3A669C0B36Db092E6D0915e399F95f6f9C",
     "name": "MAMO2_ETH_POOL",
     "isContract": true
-=======
-    "addr": "0x2Ab03887829EA8632D972cf3816b825Fe7FC5e73",
-    "name": "MAMO_BACKEND",
-    "isContract": false
->>>>>>> 9fd67ba1
   }
 ]